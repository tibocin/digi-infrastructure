"""
Unit tests for Repository layer components.

Tests the abstract repository pattern and specific repository implementations
to ensure proper data access operations and error handling.
"""

import pytest
from unittest.mock import Mock, AsyncMock, patch
from datetime import datetime, timedelta
from uuid import uuid4

import sys
from pathlib import Path

# Add src to path for direct imports without triggering main app initialization
sys.path.insert(0, str(Path(__file__).parent.parent.parent / "src"))

from pcs.repositories.base import (
    AbstractRepository,
    BaseRepository,
    RepositoryError
)
from pcs.repositories.redis_repo import RedisRepository
<<<<<<< HEAD
=======
from pcs.models.base import BaseModel
from sqlalchemy import String
from sqlalchemy.orm import Mapped, mapped_column
from typing import Optional
>>>>>>> 8b54cbd7


# Mock model for testing
class MockModel:
    """Mock model for repository testing."""
    __tablename__ = "test_mock_models"
    
    # Additional test columns beyond the base columns (id, created_at, updated_at)
    name: Mapped[Optional[str]] = mapped_column(String(255), nullable=True)
    value: Mapped[Optional[int]] = mapped_column(nullable=True)
    
    def __init__(self, id=None, name=None, value=None, **kwargs):
        super().__init__(**kwargs)
        if id is not None:
            self.id = id
        self.name = name
        self.value = value


class TestAbstractRepository:
    """Test AbstractRepository interface."""
    
    def test_abstract_repository_interface(self):
        """Test that AbstractRepository cannot be instantiated."""
        with pytest.raises(TypeError):
            AbstractRepository()
    
    def test_abstract_methods_defined(self):
        """Test that all abstract methods are defined."""
        abstract_methods = AbstractRepository.__abstractmethods__
        
        expected_methods = {
            'create', 'get_by_id', 'update', 'delete', 
            'find_by_criteria', 'count', 'exists'
        }
        
        assert abstract_methods == expected_methods


class TestBaseRepository:
    """Test BaseRepository implementation."""
    
    def setup_method(self):
        """Set up test fixtures."""
        self.mock_session = Mock()
        self.repository = BaseRepository(self.mock_session, MockModel)
    
    @pytest.mark.asyncio
    async def test_create_success(self):
        """Test successful entity creation."""
        entity = MockModel(name="test", value=42)
        
        # Mock session operations
        self.mock_session.add = Mock()
        self.mock_session.commit = AsyncMock()
        self.mock_session.refresh = AsyncMock()
        
        result = await self.repository.create(entity)
        
        assert result == entity
        self.mock_session.add.assert_called_once_with(entity)
        self.mock_session.commit.assert_called_once()
        self.mock_session.refresh.assert_called_once_with(entity)
    
    @pytest.mark.asyncio
    async def test_create_integrity_error(self):
        """Test creation with integrity constraint violation."""
        from sqlalchemy.exc import IntegrityError
        
        entity = MockModel(name="duplicate", value=42)
        
        # Mock session to raise IntegrityError
        self.mock_session.add = Mock()
        self.mock_session.commit = AsyncMock(side_effect=IntegrityError("", "", ""))
        self.mock_session.rollback = AsyncMock()
        
        with pytest.raises(IntegrityError):
            await self.repository.create(entity)
        
        self.mock_session.rollback.assert_called_once()
    
    @pytest.mark.asyncio
    async def test_create_general_error(self):
        """Test creation with general SQL error."""
        from sqlalchemy.exc import SQLAlchemyError
        
        entity = MockModel(name="test", value=42)
        
        # Mock session to raise SQLAlchemyError
        self.mock_session.add = Mock()
        self.mock_session.commit = AsyncMock(side_effect=SQLAlchemyError("Database error"))
        self.mock_session.rollback = AsyncMock()
        
        with pytest.raises(RepositoryError) as exc_info:
            await self.repository.create(entity)
        
        assert "Failed to create" in str(exc_info.value)
        self.mock_session.rollback.assert_called_once()
    
    @pytest.mark.asyncio
    async def test_get_by_id_found(self):
        """Test getting entity by ID when found."""
        entity_id = uuid4()
        mock_entity = MockModel(id=entity_id, name="found")
        
        # Mock query result
        mock_result = Mock()
        mock_result.scalar_one_or_none.return_value = mock_entity
        self.mock_session.execute = AsyncMock(return_value=mock_result)
        
        result = await self.repository.get_by_id(entity_id)
        
        assert result == mock_entity
        self.mock_session.execute.assert_called_once()
    
    @pytest.mark.asyncio
    async def test_get_by_id_not_found(self):
        """Test getting entity by ID when not found."""
        entity_id = uuid4()
        
        # Mock query result returning None
        mock_result = Mock()
        mock_result.scalar_one_or_none.return_value = None
        self.mock_session.execute = AsyncMock(return_value=mock_result)
        
        result = await self.repository.get_by_id(entity_id)
        
        assert result is None
    
    @pytest.mark.asyncio
    async def test_update_success(self):
        """Test successful entity update."""
        entity_id = uuid4()
        updates = {"name": "updated", "value": 100}
        mock_entity = MockModel(id=entity_id, name="original")
        updated_entity = MockModel(id=entity_id, name="updated", value=100)
        
        # Mock get_by_id to return entity (called twice)
        self.repository.get_by_id = AsyncMock(side_effect=[mock_entity, updated_entity])
        
        # Mock update execution
        self.mock_session.execute = AsyncMock()
        self.mock_session.commit = AsyncMock()
        
        result = await self.repository.update(entity_id, updates)
        
        assert result == updated_entity
        assert result.name == "updated"
        assert result.value == 100
    
    @pytest.mark.asyncio
    async def test_update_not_found(self):
        """Test updating non-existent entity."""
        entity_id = uuid4()
        updates = {"name": "updated"}
        
        # Mock get_by_id to return None
        self.repository.get_by_id = AsyncMock(return_value=None)
        
        result = await self.repository.update(entity_id, updates)
        
        assert result is None
    
    @pytest.mark.asyncio
    async def test_delete_success(self):
        """Test successful entity deletion."""
        entity_id = uuid4()
        mock_entity = MockModel(id=entity_id, name="to_delete")
        
        # Mock get_by_id to return entity
        self.repository.get_by_id = AsyncMock(return_value=mock_entity)
        
        # Mock delete execution
        mock_result = Mock()
        mock_result.rowcount = 1
        self.mock_session.execute = AsyncMock(return_value=mock_result)
        self.mock_session.commit = AsyncMock()
        
        result = await self.repository.delete(entity_id)
        
        assert result is True
    
    @pytest.mark.asyncio
    async def test_delete_not_found(self):
        """Test deleting non-existent entity."""
        entity_id = uuid4()
        
        # Mock get_by_id to return None
        self.repository.get_by_id = AsyncMock(return_value=None)
        
        result = await self.repository.delete(entity_id)
        
        assert result is False
    
    @pytest.mark.asyncio
    async def test_find_by_criteria(self):
        """Test finding entities by criteria."""
        criteria = {"name": "test", "active": True}
        mock_entities = [
            MockModel(name="test", value=1),
            MockModel(name="test", value=2)
        ]
        
        # Mock query result
        mock_scalars = Mock()
        mock_scalars.all.return_value = mock_entities
        mock_result = Mock()
        mock_result.scalars.return_value = mock_scalars
        self.mock_session.execute = AsyncMock(return_value=mock_result)
        
        result = await self.repository.find_by_criteria(**criteria)
        
        assert result == mock_entities
    
    @pytest.mark.asyncio
    async def test_count(self):
        """Test counting entities with criteria."""
        criteria = {"active": True}
        
        # Mock count result
        mock_result = Mock()
        mock_result.scalar.return_value = 5
        self.mock_session.execute = AsyncMock(return_value=mock_result)
        
        result = await self.repository.count(**criteria)
        
        assert result == 5
    
    @pytest.mark.asyncio
    async def test_count_none_result(self):
        """Test counting with None result."""
        # Mock count result returning None
        mock_result = Mock()
        mock_result.scalar.return_value = None
        self.mock_session.execute = AsyncMock(return_value=mock_result)
        
        result = await self.repository.count()
        
        assert result == 0
    
    @pytest.mark.asyncio
    async def test_exists_true(self):
        """Test entity existence check returning True."""
        entity_id = uuid4()
        
        # Mock count result
        mock_result = Mock()
        mock_result.scalar.return_value = 1
        self.mock_session.execute = AsyncMock(return_value=mock_result)
        
        result = await self.repository.exists(entity_id)
        
        assert result is True
    
    @pytest.mark.asyncio
    async def test_exists_false(self):
        """Test entity existence check returning False."""
        entity_id = uuid4()
        
        # Mock count result
        mock_result = Mock()
        mock_result.scalar.return_value = 0
        self.mock_session.execute = AsyncMock(return_value=mock_result)
        
        result = await self.repository.exists(entity_id)
        
        assert result is False


class TestRedisRepository:
    """Test RedisRepository functionality."""
    
    def setup_method(self):
        """Set up test fixtures."""
        # Mock Redis client
        self.mock_redis_client = Mock()
        self.repository = RedisRepository(self.mock_redis_client)
    
    @pytest.mark.asyncio
    async def test_set_with_serialization(self):
        """Test setting value with JSON serialization."""
        key = "test:key"
        value = {"name": "Alice", "score": 95}
        ttl = timedelta(hours=1)
        
        self.mock_redis_client.set = AsyncMock(return_value=True)
        
        result = await self.repository.set(key, value, ttl=ttl, serialize=True)
        
        assert result is True
        
        # Check call arguments
        call_args = self.mock_redis_client.set.call_args
        assert call_args[0][0] == key
        # Value should be JSON serialized
        import json
        assert json.loads(call_args[0][1]) == value
        assert call_args[1]['ex'] == int(ttl.total_seconds())
    
    @pytest.mark.asyncio
    async def test_set_without_serialization(self):
        """Test setting value without serialization."""
        key = "test:key"
        value = "plain string"
        
        self.mock_redis_client.set = AsyncMock(return_value=True)
        
        result = await self.repository.set(key, value, serialize=False)
        
        assert result is True
        
        # Check call arguments
        call_args = self.mock_redis_client.set.call_args
        assert call_args[0][1] == value  # Should not be serialized
    
    @pytest.mark.asyncio
    async def test_get_with_deserialization(self):
        """Test getting value with JSON deserialization."""
        key = "test:key"
        stored_value = '{"name": "Alice", "score": 95}'
        expected_value = {"name": "Alice", "score": 95}
        
        self.mock_redis_client.get = AsyncMock(return_value=stored_value)
        
        result = await self.repository.get(key, deserialize=True)
        
        assert result == expected_value
    
    @pytest.mark.asyncio
    async def test_get_not_found(self):
        """Test getting non-existent key."""
        key = "nonexistent:key"
        
        self.mock_redis_client.get = AsyncMock(return_value=None)
        
        result = await self.repository.get(key)
        
        assert result is None
    
    @pytest.mark.asyncio
    async def test_get_invalid_json(self):
        """Test getting value with invalid JSON."""
        key = "test:key"
        invalid_json = "not valid json"
        
        self.mock_redis_client.get = AsyncMock(return_value=invalid_json)
        
        result = await self.repository.get(key, deserialize=True)
        
        # Should return the raw string when JSON parsing fails
        assert result == invalid_json
    
    @pytest.mark.asyncio
    async def test_delete_single_key(self):
        """Test deleting a single key."""
        key = "test:key"
        
        self.mock_redis_client.delete = AsyncMock(return_value=1)
        
        result = await self.repository.delete(key)
        
        assert result == 1
        self.mock_redis_client.delete.assert_called_once_with(key)
    
    @pytest.mark.asyncio
    async def test_delete_multiple_keys(self):
        """Test deleting multiple keys."""
        keys = ["key1", "key2", "key3"]
        
        self.mock_redis_client.delete = AsyncMock(return_value=3)
        
        result = await self.repository.delete(*keys)
        
        assert result == 3
        self.mock_redis_client.delete.assert_called_once_with(*keys)
    
    @pytest.mark.asyncio
    async def test_exists_true(self):
        """Test key existence check returning True."""
        key = "existing:key"
        
        self.mock_redis_client.exists = AsyncMock(return_value=1)
        
        result = await self.repository.exists(key)
        
        assert result is True
    
    @pytest.mark.asyncio
    async def test_exists_false(self):
        """Test key existence check returning False."""
        key = "nonexistent:key"
        
        self.mock_redis_client.exists = AsyncMock(return_value=0)
        
        result = await self.repository.exists(key)
        
        assert result is False
    
    @pytest.mark.asyncio
    async def test_expire_with_timedelta(self):
        """Test setting TTL with timedelta."""
        key = "test:key"
        ttl = timedelta(minutes=30)
        
        self.mock_redis_client.expire = AsyncMock(return_value=True)
        
        result = await self.repository.expire(key, ttl)
        
        assert result is True
        self.mock_redis_client.expire.assert_called_once_with(key, 1800)  # 30 minutes in seconds
    
    @pytest.mark.asyncio
    async def test_ttl(self):
        """Test getting TTL of a key."""
        key = "test:key"
        expected_ttl = 3600  # 1 hour
        
        self.mock_redis_client.ttl = AsyncMock(return_value=expected_ttl)
        
        result = await self.repository.ttl(key)
        
        assert result == expected_ttl
    
    @pytest.mark.asyncio
    async def test_hset_with_serialization(self):
        """Test setting hash fields with serialization."""
        key = "test:hash"
        mapping = {
            "name": "Alice",
            "data": {"score": 95, "level": 5},
            "count": 42
        }
        
        self.mock_redis_client.hset = AsyncMock(return_value=3)
        
        result = await self.repository.hset(key, mapping, serialize=True)
        
        assert result == 3
        
        # Check that complex data was serialized
        call_args = self.mock_redis_client.hset.call_args
        assert call_args[0][0] == key
        mapping_arg = call_args[1]['mapping']
        
        # Simple values should remain unchanged
        assert mapping_arg["name"] == "Alice"
        assert mapping_arg["count"] == 42
        
        # Complex data should be JSON serialized
        import json
        assert json.loads(mapping_arg["data"]) == {"score": 95, "level": 5}
    
    @pytest.mark.asyncio
    async def test_hget_with_deserialization(self):
        """Test getting hash field with deserialization."""
        key = "test:hash"
        field = "data"
        stored_value = '{"score": 95}'
        expected_value = {"score": 95}
        
        self.mock_redis_client.hget = AsyncMock(return_value=stored_value)
        
        result = await self.repository.hget(key, field, deserialize=True)
        
        assert result == expected_value
    
    @pytest.mark.asyncio
    async def test_hgetall(self):
        """Test getting all hash fields."""
        key = "test:hash"
        hash_data = {
            b"name": b"Alice",
            b"score": b"95",
            b"data": b'{"level": 5}'
        }
        
        self.mock_redis_client.hgetall = AsyncMock(return_value=hash_data)
        
        result = await self.repository.hgetall(key, deserialize=True)
        
        assert result["name"] == "Alice"
        assert result["score"] == "95"  # Non-JSON string
        assert result["data"] == {"level": 5}  # JSON deserialized
    
    @pytest.mark.asyncio
    async def test_sadd_with_serialization(self):
        """Test adding set members with serialization."""
        key = "test:set"
        members = ["string", 42, {"complex": "data"}]
        
        self.mock_redis_client.sadd = AsyncMock(return_value=3)
        
        result = await self.repository.sadd(key, *members, serialize=True)
        
        assert result == 3
        
        # Check call arguments
        call_args = self.mock_redis_client.sadd.call_args
        assert call_args[0][0] == key
        serialized_members = call_args[0][1:]
        
        # Check that complex data was serialized
        assert "string" in serialized_members
        assert 42 in serialized_members
        
        # Complex data should be JSON serialized
        import json
        complex_member = [m for m in serialized_members if isinstance(m, str) and m.startswith('{"')]
        assert len(complex_member) == 1
        assert json.loads(complex_member[0]) == {"complex": "data"}
    
    @pytest.mark.asyncio
    async def test_smembers_with_deserialization(self):
        """Test getting set members with deserialization."""
        key = "test:set"
        stored_members = {b"string", b"42", b'{"complex": "data"}'}
        
        self.mock_redis_client.smembers = AsyncMock(return_value=stored_members)
        
        result = await self.repository.smembers(key, deserialize=True)
        
        # Note: The set contains hashable representations of deserialized data
        # Convert set to list for checking since dictionary objects become tuples
        result_list = list(result)
        assert len(result_list) == 3
        
        # Check for simple string members
        assert "string" in result
        assert "42" in result
        
        # Check if complex data was deserialized and made hashable
        # The dictionary {"complex": "data"} becomes a tuple (('complex', 'data'),)
        complex_tuple = tuple(sorted({"complex": "data"}.items()))
        assert complex_tuple in result
    
    @pytest.mark.asyncio
    async def test_lpush_with_serialization(self):
        """Test pushing to list with serialization."""
        key = "test:list"
        values = ["item1", {"complex": "data"}, 42]
        
        self.mock_redis_client.lpush = AsyncMock(return_value=3)
        
        result = await self.repository.lpush(key, *values, serialize=True)
        
        assert result == 3
    
    @pytest.mark.asyncio
    async def test_lrange_with_deserialization(self):
        """Test getting list range with deserialization."""
        key = "test:list"
        stored_values = [b"item1", b'{"complex": "data"}', b"42"]
        
        self.mock_redis_client.lrange = AsyncMock(return_value=stored_values)
        
        result = await self.repository.lrange(key, deserialize=True)
        
        assert result[0] == "item1"
        assert result[1] == {"complex": "data"}  # JSON deserialized
        assert result[2] == "42"  # Non-JSON string
    
    @pytest.mark.asyncio
    async def test_keys_pattern_matching(self):
        """Test getting keys with pattern matching."""
        pattern = "user:*"
        expected_keys = [b"user:1", b"user:2", b"user:3"]
        
        self.mock_redis_client.keys = AsyncMock(return_value=expected_keys)
        
        result = await self.repository.keys(pattern)
        
        expected_result = ["user:1", "user:2", "user:3"]
        assert result == expected_result
    
    @pytest.mark.asyncio
    async def test_ping_connection(self):
        """Test Redis connection ping."""
        self.mock_redis_client.ping = AsyncMock(return_value=True)
        
        result = await self.repository.ping()
        
        assert result is True
    
    @pytest.mark.asyncio
    async def test_ping_connection_failure(self):
        """Test Redis connection ping failure."""
        from redis.asyncio import RedisError
        
        self.mock_redis_client.ping = AsyncMock(side_effect=RedisError("Connection failed"))
        
        result = await self.repository.ping()
        
        assert result is False
    
    @pytest.mark.asyncio
    async def test_error_handling(self):
        """Test error handling and conversion to RepositoryError."""
        from redis.asyncio import RedisError
        
        key = "test:key"
        self.mock_redis_client.get = AsyncMock(side_effect=RedisError("Redis error"))
        
        with pytest.raises(RepositoryError) as exc_info:
            await self.repository.get(key)
        
        assert "Failed to get Redis key" in str(exc_info.value)
        assert "test:key" in str(exc_info.value)


if __name__ == "__main__":
    pytest.main([__file__])<|MERGE_RESOLUTION|>--- conflicted
+++ resolved
@@ -22,13 +22,10 @@
     RepositoryError
 )
 from pcs.repositories.redis_repo import RedisRepository
-<<<<<<< HEAD
-=======
 from pcs.models.base import BaseModel
 from sqlalchemy import String
 from sqlalchemy.orm import Mapped, mapped_column
 from typing import Optional
->>>>>>> 8b54cbd7
 
 
 # Mock model for testing
